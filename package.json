--- conflicted
+++ resolved
@@ -17,11 +17,7 @@
     "vite": "^5.0.8"
   },
   "dependencies": {
-<<<<<<< HEAD
-    "@world-in-hand-controls/threejs-world-in-hand": "^0.0.4",
-=======
-    "@world-in-hand-controls/threejs-world-in-hand": "^0.0.7",
->>>>>>> d1c9cd48
+    "@world-in-hand-controls/threejs-world-in-hand": "^0.0.8",
     "csv-parse": "^5.5.3",
     "lil-gui": "^0.19.1",
     "three": "^0.161.0"
